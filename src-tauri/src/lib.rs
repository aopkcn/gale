use std::time::Instant;

use ::log::error;
use anyhow::Context;
use log::{debug, info};
use tauri::{AppHandle, Manager};
use tauri_plugin_deep_link::DeepLinkExt;
use tauri_plugin_dialog::DialogExt;

#[macro_use]
extern crate lazy_static;

#[cfg(target_os = "linux")]
extern crate webkit2gtk;

mod cli;
mod config;
mod game;
mod logger;
mod prefs;
mod profile;
mod thunderstore;
mod util;

#[derive(Debug)]
pub struct NetworkClient(reqwest::Client);

impl NetworkClient {
    fn create() -> Result<Self, reqwest::Error> {
        let client = reqwest::Client::builder()
            .user_agent("Kesomannen-gale")
            .build()?;

        Ok(Self(client))
    }
}

fn setup(app: &AppHandle) -> anyhow::Result<()> {
    let start = Instant::now();

    info!(
        "gale v{} running on {}",
        env!("CARGO_PKG_VERSION"),
        std::env::consts::OS
    );

    app.manage(NetworkClient::create()?);

<<<<<<< HEAD
    prefs::setup(app).context("Failed to read settings")?;
    profile::setup(app).context("Failed to initialize mod manager")?;
=======
    prefs::setup(app).context("Failed to initialize settings")?;
    let prefs_done = Instant::now();
    manager::setup(app).context("Failed to initialize mod manager")?;
    let manager_done = Instant::now();
>>>>>>> 32ac6d1a
    thunderstore::setup(app);

    info!("setup done in {:?}", start.elapsed());
    debug!(
        "prefs: {:?} | manager {:?} | thunderstore {:?}",
        prefs_done - start,
        manager_done - prefs_done,
        manager_done.elapsed()
    );

    Ok(())
}

pub fn run() {
    tauri::Builder::default()
        .invoke_handler(tauri::generate_handler![
            logger::open_gale_log,
            logger::log_err,
            thunderstore::commands::query_thunderstore,
            thunderstore::commands::stop_querying_thunderstore,
            thunderstore::commands::set_thunderstore_token,
            thunderstore::commands::has_thunderstore_token,
            thunderstore::commands::clear_thunderstore_token,
            thunderstore::commands::trigger_mod_fetch,
            prefs::commands::get_prefs,
            prefs::commands::set_prefs,
            prefs::commands::is_first_run,
            prefs::commands::zoom_window,
            profile::commands::get_game_info,
            profile::commands::favorite_game,
            profile::commands::set_active_game,
            profile::commands::get_profile_info,
            profile::commands::set_active_profile,
            profile::commands::is_mod_installed,
            profile::commands::query_profile,
            profile::commands::get_dependants,
            profile::commands::create_profile,
            profile::commands::delete_profile,
            profile::commands::rename_profile,
            profile::commands::duplicate_profile,
            profile::commands::remove_mod,
            profile::commands::force_remove_mods,
            profile::commands::toggle_mod,
            profile::commands::force_toggle_mods,
            profile::commands::set_all_mods_state,
            profile::commands::remove_disabled_mods,
            profile::commands::open_profile_dir,
            profile::commands::open_mod_dir,
            profile::commands::open_bepinex_log,
            profile::launch::commands::launch_game,
            profile::launch::commands::get_launch_args,
            profile::launch::commands::open_game_dir,
            profile::install::commands::install_mod,
            profile::install::commands::cancel_install,
            profile::install::commands::clear_download_cache,
            profile::install::commands::get_download_size,
            profile::update::commands::change_mod_version,
            profile::update::commands::update_mods,
            profile::update::commands::ignore_update,
            profile::import::commands::import_data,
            profile::import::commands::import_code,
            profile::import::commands::import_file,
            profile::import::commands::import_local_mod,
            profile::import::commands::get_r2modman_info,
            profile::import::commands::import_r2modman,
            profile::export::commands::export_code,
            profile::export::commands::export_file,
            profile::export::commands::export_pack,
            profile::export::commands::upload_pack,
            profile::export::commands::get_pack_args,
            profile::export::commands::set_pack_args,
            profile::export::commands::generate_changelog,
            profile::export::commands::copy_dependency_strings,
            profile::export::commands::copy_debug_info,
            config::commands::get_config_files,
            config::commands::set_config_entry,
            config::commands::reset_config_entry,
            config::commands::open_config_file,
            config::commands::delete_config_file,
        ])
        .plugin(tauri_plugin_dialog::init())
        .plugin(tauri_plugin_deep_link::init())
        .plugin(tauri_plugin_shell::init())
        .plugin(tauri_plugin_os::init())
        .plugin(tauri_plugin_process::init())
        .plugin(tauri_plugin_updater::Builder::new().build())
        .plugin(tauri_plugin_clipboard_manager::init())
        .plugin(tauri_plugin_http::init())
        .plugin(tauri_plugin_window_state::Builder::new().build())
        .plugin(tauri_plugin_fs::init())
        .plugin(tauri_plugin_cli::init())
        .plugin(tauri_plugin_single_instance::init(|app, args, _cwd| {
            app.get_window("main")
                .expect("app should have main window")
                .set_focus()
                .ok();

            let Some(url) = args.into_iter().nth(1) else {
                return;
            };

            if url.starts_with("ror2mm://") {
                profile::install::deep_link::handle(&url, app);
            } else if url.ends_with("r2z") {
                let app = app.to_owned();
                tauri::async_runtime::spawn(async move {
                    profile::import::import_file_from_link(url, &app)
                        .await
                        .unwrap_or_else(|err| {
                            logger::log_js_err("Failed to import profile file", &err, &app);
                        })
                });
            }
        }))
        .setup(|app| {
            let handle = app.handle().clone();
            logger::setup().ok();

            if let Err(err) = setup(&handle) {
                error!("failed to launch Gale! {:#}", err);

                app.dialog()
                    .message(format!("Failed to launch Gale:\n{:#}", err))
                    .blocking_show();

                return Err(err.into());
            }

            app.deep_link().register("ror2mm").unwrap_or_else(|err| {
                error!("failed to register deep link: {:#}", err);
            });

            cli::run(app).unwrap_or_else(|err| {
                error!("failed to run CLI: {:#}", err);
            });

            Ok(())
        })
        .run(tauri::generate_context!())
        .expect("error while running tauri application");
}<|MERGE_RESOLUTION|>--- conflicted
+++ resolved
@@ -46,15 +46,10 @@
 
     app.manage(NetworkClient::create()?);
 
-<<<<<<< HEAD
-    prefs::setup(app).context("Failed to read settings")?;
-    profile::setup(app).context("Failed to initialize mod manager")?;
-=======
     prefs::setup(app).context("Failed to initialize settings")?;
     let prefs_done = Instant::now();
-    manager::setup(app).context("Failed to initialize mod manager")?;
+    profile::setup(app).context("Failed to initialize mod manager")?;
     let manager_done = Instant::now();
->>>>>>> 32ac6d1a
     thunderstore::setup(app);
 
     info!("setup done in {:?}", start.elapsed());
