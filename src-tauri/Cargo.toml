--- conflicted
+++ resolved
@@ -24,11 +24,7 @@
 [dependencies]
 serde_json = "1.0"
 serde = { version = "1.0", features = ["derive"] }
-<<<<<<< HEAD
-tauri = { version = "1.6.7", features = [ "cli", "fs-read-file", "app-all", "updater", "clipboard-all", "shell-open", "http-request", "window-all", "dialog-all", "clipboard" ] }
-=======
 tauri = { version = "2.0.0-beta", features = ["unstable"] }
->>>>>>> dae9dc9d
 tokio = { version = "1", features = ["full"] }
 
 anyhow = "1.0"
@@ -53,11 +49,6 @@
 log = "0.4"
 simplelog = "0.12"
 chrono = { version = "0.4", features = ["serde"] }
-<<<<<<< HEAD
-tauri-plugin-deep-link = "=0.1.2"
-tauri-plugin-window-state = { git = "https://github.com/tauri-apps/plugins-workspace", branch = "v1" }
-keyring = "3.0.3"
-=======
 tauri-plugin-deep-link = "2.0.0-beta.9"
 tauri-plugin-window-state = "2.0.0-beta.11"
 tauri-plugin-dialog = "2.0.0-beta.11"
@@ -67,8 +58,7 @@
 tauri-plugin-updater = "2.0.0-beta.10"
 tauri-plugin-clipboard-manager = "2.1.0-beta.6"
 tauri-plugin-http = "2.0.0-beta.12"
-keyring = "2.3"
->>>>>>> dae9dc9d
+keyring = "3.03"
 dirs-next = "2.0.0"
 
 [target.'cfg(target_os="macos")'.dependencies]
